--- conflicted
+++ resolved
@@ -83,24 +83,13 @@
 	return middleware.Handler(rootCtx, h), nil
 }
 
-<<<<<<< HEAD
-func newCloudFormationCustomResourceProvisioner(e *empire.Empire, c *cli.Context) (*cloudformation.CustomResourceProvisioner, error) {
-	r, err := newReporter(c)
-=======
 func newCloudFormationCustomResourceProvisioner(db *empire.DB, c *cli.Context) (*cloudformation.CustomResourceProvisioner, error) {
 	ctx, err := newRootContext(c)
->>>>>>> 210e83f5
 	if err != nil {
 		return nil, err
 	}
 
-<<<<<<< HEAD
-	p := cloudformation.NewCustomResourceProvisioner(e, newConfigProvider(c))
-	p.Logger = newLogger()
-	p.Reporter = r
-=======
 	p := cloudformation.NewCustomResourceProvisioner(db.DB.DB(), newConfigProvider(c))
->>>>>>> 210e83f5
 	p.QueueURL = c.String(FlagCustomResourcesQueue)
 	p.Context = ctx
 	return p, nil
